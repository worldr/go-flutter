--- conflicted
+++ resolved
@@ -6,82 +6,10 @@
 	"time"
 	"unsafe"
 
-	"C"
-
 	"github.com/Drakirus/go-flutter-desktop-embedder/flutter"
 	"github.com/go-gl/glfw/v3.2/glfw"
 )
 
-<<<<<<< HEAD
-// Option for gutter
-type Option func(*config)
-
-// OptionAssetPath specify the flutter asset directory.
-func OptionAssetPath(p string) Option {
-	return func(c *config) {
-		c.AssetPath = p
-	}
-}
-
-// OptionICUDataPath specify the path to the ICUData.
-func OptionICUDataPath(p string) Option {
-	return func(c *config) {
-		c.ICUDataPath = p
-	}
-}
-
-// OptionVMArguments specify the arguments to the Dart VM.
-func OptionVMArguments(a []string) Option {
-	return func(c *config) {
-		// First should be argument is argv[0]
-		c.VMArguments = append([]string{""}, a...)
-	}
-}
-
-// OptionWindowDimension specify the startup's dimention of the window.
-func OptionWindowDimension(x int, y int) Option {
-	return func(c *config) {
-		c.WindowDimension.x = x
-		c.WindowDimension.y = y
-	}
-}
-
-// OptionWindowInitializer allow initializing the window.
-func OptionWindowInitializer(ini func(*glfw.Window) error) Option {
-	return func(c *config) {
-		c.WindowInitializer = ini
-	}
-}
-
-// OptionPixelRatio specify the scale factor for the physical screen.
-func OptionPixelRatio(ratio float64) Option {
-	return func(c *config) {
-		c.PixelRatio = ratio
-	}
-}
-
-type config struct {
-	WindowDimension struct {
-		x int
-		y int
-	}
-	AssetPath         string
-	ICUDataPath       string
-	WindowInitializer func(*glfw.Window) error
-	PixelRatio        float64
-	VMArguments       []string
-}
-
-func (t config) merge(options ...Option) config {
-	for _, opt := range options {
-		opt(&t)
-	}
-
-	return t
-}
-
-=======
->>>>>>> 9b067318
 // Run executes a flutter application with the provided options.
 // given limitations this method must be called by the main function directly.
 func Run(options ...Option) (err error) {
@@ -95,8 +23,6 @@
 	options = append(options, addHandlerTextInput())
 
 	c = c.merge(options...)
-
-	// c.addHandlerWindowTitle()
 
 	if err = glfw.Init(); err != nil {
 		return err
@@ -164,7 +90,6 @@
 
 }
 
-// TODO Link the textModel to one FlutterEngine
 var state = textModel{}
 
 func glfwKeyCallback(w *glfw.Window, key glfw.Key, scancode int, action glfw.Action, mods glfw.ModifierKey) {
@@ -229,13 +154,9 @@
 }
 
 func glfwWindowSizeCallback(window *glfw.Window, width int, height int) {
-<<<<<<< HEAD
-	flutterOGL := *(*flutter.EngineOpenGL)(window.GetUserPointer())
-=======
 
 	flutterOGL := flutter.SelectEngine(0)
 
->>>>>>> 9b067318
 	event := flutter.WindowMetricsEvent{
 		Width:      width,
 		Height:     height,
@@ -255,13 +176,8 @@
 
 	flutterOGL := flutter.EngineOpenGL{
 		// Engine arguments
-<<<<<<< HEAD
-		AssetsPath:  unsafe.Pointer(C.CString(c.AssetPath)),
-		IcuDataPath: unsafe.Pointer(C.CString(c.ICUDataPath)),
-=======
 		AssetsPath:  c.AssetPath,
 		IcuDataPath: c.ICUDataPath,
->>>>>>> 9b067318
 		// Render callbacks
 		FMakeCurrent: func(v unsafe.Pointer) bool {
 			w := glfw.GoWindow(v)
@@ -283,11 +199,6 @@
 		FMakeResourceCurrent: func(v unsafe.Pointer) bool {
 			return false
 		},
-<<<<<<< HEAD
-		// Messaging (TextInput)
-		FPlatfromMessage: onPlatformMessage,
-		PixelRatio:       c.PixelRatio,
-=======
 		PixelRatio: c.PixelRatio,
 	}
 
@@ -304,7 +215,6 @@
 		}
 
 		return hasDispatched
->>>>>>> 9b067318
 	}
 
 	state.notifyState = func() {
@@ -312,11 +222,8 @@
 		updateEditingState(window)
 	}
 
-<<<<<<< HEAD
-=======
 	NbEngine := flutter.NumberOfEngines()
 	window.SetUserPointer(unsafe.Pointer(&NbEngine))
->>>>>>> 9b067318
 	result := flutterOGL.Run(window.GLFWWindow(), c.VMArguments)
 
 	if result != flutter.KSuccess {
@@ -324,11 +231,6 @@
 		panic("Couldn't launch the FlutterEngine")
 	}
 
-<<<<<<< HEAD
-	window.SetUserPointer(unsafe.Pointer(&flutterOGL))
-
-=======
->>>>>>> 9b067318
 	width, height := window.GetFramebufferSize()
 	glfwWindowSizeCallback(window, width, height)
 
@@ -339,60 +241,11 @@
 	return &flutterOGL
 }
 
-<<<<<<< HEAD
-// Message from the Flutter Engine
-
-func onPlatformMessage(platMessage flutter.PlatformMessage, window unsafe.Pointer) bool {
-
-	windows := glfw.GoWindow(window)
-	message := platMessage.Message
-
-	// fmt.Println(string(platMessage.Message.Args))
-
-	if message.Method == flutter.SetDescriptionMethod {
-		msgBody := flutter.ArgsAppSwitcherDescription{}
-		json.Unmarshal(message.Args, &msgBody)
-		windows.SetTitle(msgBody.Label)
-	}
-
-	if platMessage.Channel == flutter.TextInputChannel {
-		switch message.Method {
-		case flutter.TextInputClientClear:
-			state.clientID = 0
-		case flutter.TextInputClientSet:
-			var body []interface{}
-			json.Unmarshal(message.Args, &body)
-			state.clientID = body[0].(float64)
-		case flutter.TextInputSetEditState:
-			if state.clientID != 0 {
-				editingState := flutter.ArgsEditingState{}
-				json.Unmarshal(message.Args, &editingState)
-				state.word = []rune(editingState.Text)
-				state.selectionBase = editingState.SelectionBase
-				state.selectionExtent = editingState.SelectionExtent
-			}
-		default:
-			// log.Printf("unhandled text input method: %#v\n", platMessage.Message)
-		}
-	}
-
-	return true
-}
-
 // Update the TextInput with the current state
 func updateEditingState(window *glfw.Window) {
 
-	// state.word = "Лайкаа"
-
-	editingState := flutter.ArgsEditingState{
+	editingState := argsEditingState{
 		Text:                   string(state.word),
-=======
-// Update the TextInput with the current state
-func updateEditingState(window *glfw.Window) {
-
-	editingState := argsEditingState{
-		Text:                   state.word,
->>>>>>> 9b067318
 		SelectionAffinity:      "TextAffinity.downstream",
 		SelectionBase:          state.selectionBase,
 		SelectionExtent:        state.selectionExtent,
