--- conflicted
+++ resolved
@@ -94,8 +94,7 @@
 
 var state = textModel{}
 
-<<<<<<< HEAD
-func glfwKey() func(w *glfw.Window, key glfw.Key, scancode int, action glfw.Action, mods glfw.ModifierKey) {
+func glfwKey(keyboardLayout KeyboardShortcuts) func(w *glfw.Window, key glfw.Key, scancode int, action glfw.Action, mods glfw.ModifierKey) {
 
 	var modifierKey glfw.ModifierKey
 
@@ -116,7 +115,7 @@
 
 				switch key {
 				case glfw.KeyEnter:
-					if mods == glfw.ModControl {
+					if mods == modifierKey {
 						performAction(w, "done")
 					} else {
 						state.addChar([]rune{'\n'})
@@ -141,81 +140,26 @@
 				case glfw.KeyBackspace:
 					state.Backspace(int(mods), int(modifierKey))
 
-				case glfw.KeyA:
+				case keyboardLayout.SelectAll:
 					if mods == modifierKey {
 						state.SelectAll()
 					}
-				case glfw.KeyC:
+
+				case keyboardLayout.Copy:
 					if mods == modifierKey && state.isSelected() {
-=======
-func glfwKey(keyboardLayout KeyboardShortcuts) func(w *glfw.Window, key glfw.Key, scancode int, action glfw.Action, mods glfw.ModifierKey) {
-
-	return func(w *glfw.Window, key glfw.Key, scancode int, action glfw.Action, mods glfw.ModifierKey) {
-		if key == glfw.KeyEscape && action == glfw.Press {
-			w.SetShouldClose(true)
-		}
-
-		if action == glfw.Repeat || action == glfw.Press {
-			if state.clientID != 0 {
-
-				switch key {
-				case glfw.KeyEnter:
-					if mods == glfw.ModControl {
-						performAction(w, "done")
-					} else {
-						state.addChar([]rune{'\n'})
-						performAction(w, "newline")
-					}
-
-				case glfw.KeyHome:
-					state.MoveCursorHome(int(mods))
-
-				case glfw.KeyEnd:
-					state.MoveCursorEnd(int(mods))
-
-				case glfw.KeyLeft:
-					state.MoveCursorLeft(int(mods))
-
-				case glfw.KeyRight:
-					state.MoveCursorRight(int(mods))
-
-				case glfw.KeyDelete:
-					state.Delete(int(mods))
-
-				case glfw.KeyBackspace:
-					state.Backspace(int(mods))
-
-				case keyboardLayout.SelectAll:
-					if mods == glfw.ModControl {
-						state.SelectAll()
-					}
-
-				case keyboardLayout.Copy:
-					if mods == glfw.ModControl && state.isSelected() {
->>>>>>> 91996e7a
 						_, _, selectedContent := state.GetSelectedText()
 						w.SetClipboardString(selectedContent)
 					}
 
-<<<<<<< HEAD
-				case glfw.KeyX:
+				case keyboardLayout.Cut:
 					if mods == modifierKey && state.isSelected() {
-=======
-				case keyboardLayout.Cut:
-					if mods == glfw.ModControl && state.isSelected() {
->>>>>>> 91996e7a
 						_, _, selectedContent := state.GetSelectedText()
 						w.SetClipboardString(selectedContent)
 						state.RemoveSelectedText()
 					}
 
-<<<<<<< HEAD
-				case glfw.KeyV:
+				case keyboardLayout.Paste:
 					if mods == modifierKey {
-=======
-				case keyboardLayout.Paste:
-					if mods == glfw.ModControl {
->>>>>>> 91996e7a
 						var clpString, err = w.GetClipboardString()
 						if err != nil {
 							log.Printf("unable to get the clipboard content: %v\n", err)
@@ -317,8 +261,6 @@
 		glfwKeyCallback = glfwKey(KeyboardQwertyLayout)
 	}
 
-	glfwKeyCallback := glfwKey()
-
 	window.SetKeyCallback(glfwKeyCallback)
 	window.SetFramebufferSizeCallback(glfwWindowSizeCallback)
 	window.SetMouseButtonCallback(glfwMouseButtonCallback)
