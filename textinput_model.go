--- conflicted
+++ resolved
@@ -34,7 +34,6 @@
 }
 
 func (p *textinputPlugin) moveCursorHomeNoSelect() {
-<<<<<<< HEAD
 	p.selectionBase = 0
 	p.selectionExtent = p.selectionBase
 }
@@ -43,16 +42,6 @@
 	p.selectionBase = 0
 }
 
-=======
-	p.selectionBase = 0
-	p.selectionExtent = p.selectionBase
-}
-
-func (p *textinputPlugin) moveCursorHomeSelect() {
-	p.selectionBase = 0
-}
-
->>>>>>> f38940c3
 func (p *textinputPlugin) moveCursorEndNoSelect() {
 	p.selectionBase = len(p.word)
 	p.selectionExtent = p.selectionBase
