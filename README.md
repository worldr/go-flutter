--- conflicted
+++ resolved
@@ -63,12 +63,6 @@
 
 # Extract the share library
 unzip .build/temp.zip -x flutter_embedder.h
-<<<<<<< HEAD
-=======
-
-# REQUIRED: When using `go build` or `go run main.go`, the go library need to know where to look for the share library
-export CGO_LDFLAGS="-L${PWD}"
->>>>>>> 9b067318
 
 # REQUIRED before every `go build`. The CGO compiler need to know where to look for the share library
 export CGO_LDFLAGS="-L${PWD}"
@@ -157,16 +151,9 @@
 unzip .build/temp.zip -d .build && unzip .build/FlutterEmbedder.framework.zip -d .build/FlutterEmbedder.framework
 mv .build/FlutterEmbedder.framework .
 
-<<<<<<< HEAD
 # REQUIRED before every `go build`. The CGO compiler need to know where to look for the share library
 export CGO_LDFLAGS="-F${PWD} -Wl,-rpath,@executable_path"
 # The share library must stay next to the generated binary.
-=======
-# REQUIRED: When using `go build` or `go run main.go`, the go library need to know where to look for the share library
-export CGO_LDFLAGS="-F${PWD} -Wl,-rpath,@executable_path"
-
-# If you `go build`, the share library must stay in the same path, relative to the go binary
->>>>>>> 9b067318
 
 # Get the libraries
 go get -u -v github.com/Drakirus/go-flutter-desktop-embedder
@@ -174,14 +161,12 @@
 # Make sure the path in "main.go" to the `icudtl.dat` is correct.
 # Build the example project
 go build
-<<<<<<< HEAD
 
 # `go run main.go` is not working ATM.
-=======
->>>>>>> 9b067318
 ```
 
 </details>
+
 
 
 ## Flutter Demos Projects
@@ -195,11 +180,6 @@
 - [x] Linux :penguin:
 - [x] Windows :checkered_flag:
 - [x] MacOS :apple:
-<<<<<<< HEAD
-- [x] Text input
-- [ ] Plugins
-=======
->>>>>>> 9b067318
 - [x] Importable go library
 - [ ] Plugins [Medium article on how the the Flutter's messaging works](https://medium.com/flutter-io/flutter-platform-channels-ce7f540a104e)
    - [x] JSON MethodChannel
