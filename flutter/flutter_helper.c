--- conflicted
+++ resolved
@@ -2,15 +2,6 @@
 #include "library/flutter_embedder.h"
 #include <stdlib.h>
 
-<<<<<<< HEAD
-=======
-// Structure used to keep a pointer to a function and the first parameter of that function.
-// Used to call the correct flutter.
-// typedef struct _closure {
-  // int engineID;
-  // void* (** func_proxy)(void*);
-// } closure;
->>>>>>> 9b067318
 
 // C proxies def
 bool proxy_make_current(void *v);
@@ -24,30 +15,18 @@
 
 // C helper
 FlutterResult runFlutter(uintptr_t window, FlutterEngine *engine, FlutterProjectArgs * Args,
-<<<<<<< HEAD
-						 const char *const * vmArgs, int nVmAgrs) {
-=======
 												const char *const * vmArgs, int nVmAgrs) {
->>>>>>> 9b067318
 
 	FlutterRendererConfig config = {};
 	config.type = kOpenGL;
 
 	config.open_gl.struct_size = sizeof(FlutterOpenGLRendererConfig);
 
-<<<<<<< HEAD
-	config.open_gl.make_current = proxy_make_current;
-	config.open_gl.clear_current = proxy_clear_current;
-	config.open_gl.present = proxy_present;
-	config.open_gl.fbo_callback = proxy_fbo_callback;
-	config.open_gl.make_resource_current = proxy_make_resource_current;
-=======
   config.open_gl.make_current = proxy_make_current;
   config.open_gl.clear_current = proxy_clear_current;
   config.open_gl.present = proxy_present;
   config.open_gl.fbo_callback = proxy_fbo_callback;
   config.open_gl.make_resource_current = proxy_make_resource_current;
->>>>>>> 9b067318
 
 	Args->command_line_argc = nVmAgrs;
 	Args->command_line_argv = vmArgs;
